notifications:
  email: false
language: node_js
sudo: false
node_js:
  - 'node'
install:
  - npm install
script:
  - npm run prettier:lint
  - npm run demo:build:apps
  - npm run test:accuracy:nobuild
<<<<<<< HEAD
  - npm run wasmerboy:build
=======
  - npm run test:integration:nobuild
>>>>>>> f80f1b5f
<|MERGE_RESOLUTION|>--- conflicted
+++ resolved
@@ -10,8 +10,5 @@
   - npm run prettier:lint
   - npm run demo:build:apps
   - npm run test:accuracy:nobuild
-<<<<<<< HEAD
-  - npm run wasmerboy:build
-=======
   - npm run test:integration:nobuild
->>>>>>> f80f1b5f
+  - npm run wasmerboy:build